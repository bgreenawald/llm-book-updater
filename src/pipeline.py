--- conflicted
+++ resolved
@@ -72,7 +72,6 @@
             )
             return None
 
-<<<<<<< HEAD
         logger.info(f"Initializing phase: {phase_type.name}")
 
         # Initialize the model
@@ -80,21 +79,6 @@
             model_type=phase_config.model_type,
             temperature=phase_config.temperature,
         )
-=======
-            # Create the phase instance
-            phase = LlmPhase(
-                name=phase_type.name.lower(),
-                input_file_path=input_path,
-                output_file_path=output_path,
-                system_prompt_path=phase_config.system_prompt_path,
-                user_prompt_path=phase_config.user_prompt_path,
-                book_name=self.config.book_name,
-                author_name=self.config.author_name,
-                model=model,
-                temperature=phase_config.temperature,
-                max_workers=phase_config.max_workers,
-            )
->>>>>>> f8c4febf
 
         # Create the phase instance
         phase = LlmPhase(
@@ -103,6 +87,7 @@
             output_file_path=output_path,
             original_file_path=self.config.original_file,
             system_prompt_path=phase_config.system_prompt_path,
+            user_prompt_path=phase_config.user_prompt_path,
             book_name=self.config.book_name,
             author_name=self.config.author_name,
             model=model,
