--- conflicted
+++ resolved
@@ -136,12 +136,8 @@
     @staticmethod
     def _prepare_phase_parameters(
         config: PhaseConfig,
-<<<<<<< HEAD
         phase_type: str,
         length_reduction: Optional[Any] = None,
-=======
-        length_reduction: Optional[Union[int, Tuple[int, int]]] = None,
->>>>>>> 10084331
         tags_to_preserve: Optional[List[str]] = None,
         max_workers: Optional[int] = None,
     ) -> dict[str, Any]:
@@ -191,7 +187,7 @@
     @staticmethod
     def create_standard_phase(
         config: PhaseConfig,
-        length_reduction: Optional[Any] = None,
+        length_reduction: Optional[Union[int, Tuple[int, int]]] = None,
         tags_to_preserve: Optional[List[str]] = None,
         max_workers: Optional[int] = None,
     ) -> StandardLlmPhase:
